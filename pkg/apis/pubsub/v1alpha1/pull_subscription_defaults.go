/*
Copyright 2019 Google LLC

Licensed under the Apache License, Version 2.0 (the "License");
you may not use this file except in compliance with the License.
You may obtain a copy of the License at

    http://www.apache.org/licenses/LICENSE-2.0

Unless required by applicable law or agreed to in writing, software
distributed under the License is distributed on an "AS IS" BASIS,
WITHOUT WARRANTIES OR CONDITIONS OF ANY KIND, either express or implied.
See the License for the specific language governing permissions and
limitations under the License.
*/

package v1alpha1

import (
	"context"
<<<<<<< HEAD
	"time"
)

var (
	defaultAckDeadline       = 30 * time.Second
	defaultRetentionDuration = 7 * 24 * time.Hour
=======
	corev1 "k8s.io/api/core/v1"
	"k8s.io/apimachinery/pkg/api/equality"
)

const (
	defaultSecretName = "google-cloud-key"
	defaultSecretKey  = "key.json"
>>>>>>> 47f47770
)

func (s *PullSubscription) SetDefaults(ctx context.Context) {
	s.Spec.SetDefaults(ctx)
}

// defaultSecretSelector is the default secret selector used to load the creds
// for the receive adapter to auth with Google Cloud.
func defaultSecretSelector() *corev1.SecretKeySelector {
	return &corev1.SecretKeySelector{
		LocalObjectReference: corev1.LocalObjectReference{
			Name: defaultSecretName,
		},
		Key: defaultSecretKey,
	}
}

func (ss *PullSubscriptionSpec) SetDefaults(ctx context.Context) {
<<<<<<< HEAD
	if ss.AckDeadline == nil {
		ss.AckDeadline = &defaultAckDeadline
	}

	if ss.RetentionDuration == nil {
		ss.RetentionDuration = &defaultRetentionDuration
	}

=======
	if ss.Secret == nil || equality.Semantic.DeepEqual(ss.Secret, &corev1.SecretKeySelector{}) {
		ss.Secret = defaultSecretSelector()
	}
>>>>>>> 47f47770
	switch ss.Mode {
	case ModeCloudEventsBinary, ModeCloudEventsStructured, ModePushCompatible:
		// Valid Mode.
	default:
		// Default is CloudEvents Binary Mode.
		ss.Mode = ModeCloudEventsBinary
	}
}<|MERGE_RESOLUTION|>--- conflicted
+++ resolved
@@ -18,22 +18,17 @@
 
 import (
 	"context"
-<<<<<<< HEAD
 	"time"
-)
 
-var (
-	defaultAckDeadline       = 30 * time.Second
-	defaultRetentionDuration = 7 * 24 * time.Hour
-=======
 	corev1 "k8s.io/api/core/v1"
 	"k8s.io/apimachinery/pkg/api/equality"
 )
 
 const (
-	defaultSecretName = "google-cloud-key"
-	defaultSecretKey  = "key.json"
->>>>>>> 47f47770
+	defaultSecretName        = "google-cloud-key"
+	defaultSecretKey         = "key.json"
+	defaultRetentionDuration = 7 * 24 * time.Hour
+	defaultAckDeadline       = 30 * time.Second
 )
 
 func (s *PullSubscription) SetDefaults(ctx context.Context) {
@@ -52,20 +47,20 @@
 }
 
 func (ss *PullSubscriptionSpec) SetDefaults(ctx context.Context) {
-<<<<<<< HEAD
 	if ss.AckDeadline == nil {
-		ss.AckDeadline = &defaultAckDeadline
+		ackDeadline := defaultAckDeadline
+		ss.AckDeadline = &ackDeadline
 	}
 
 	if ss.RetentionDuration == nil {
-		ss.RetentionDuration = &defaultRetentionDuration
+		retentionDuration := defaultRetentionDuration
+		ss.RetentionDuration = &retentionDuration
 	}
 
-=======
 	if ss.Secret == nil || equality.Semantic.DeepEqual(ss.Secret, &corev1.SecretKeySelector{}) {
 		ss.Secret = defaultSecretSelector()
 	}
->>>>>>> 47f47770
+
 	switch ss.Mode {
 	case ModeCloudEventsBinary, ModeCloudEventsStructured, ModePushCompatible:
 		// Valid Mode.

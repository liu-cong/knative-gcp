--- conflicted
+++ resolved
@@ -19,19 +19,18 @@
 import (
 	"context"
 	"fmt"
-	"knative.dev/pkg/source"
-	nethttp "net/http"
-
-	"github.com/cloudevents/sdk-go"
+
+	cloudevents "github.com/cloudevents/sdk-go"
 	"github.com/cloudevents/sdk-go/pkg/cloudevents/transport"
 	"github.com/cloudevents/sdk-go/pkg/cloudevents/transport/http"
 	cepubsub "github.com/cloudevents/sdk-go/pkg/cloudevents/transport/pubsub"
-	"go.uber.org/zap"
-	"knative.dev/pkg/logging"
-
 	"github.com/google/knative-gcp/pkg/kncloudevents"
 	"github.com/google/knative-gcp/pkg/pubsub/adapter/converters"
 	decoratorresources "github.com/google/knative-gcp/pkg/reconciler/decorator/resources"
+	"go.uber.org/zap"
+	"knative.dev/pkg/logging"
+	"knative.dev/pkg/source"
+	nethttp "net/http"
 )
 
 // Adapter implements the Pub/Sub adapter to deliver Pub/Sub messages from a
@@ -185,16 +184,11 @@
 		event.SetExtension(k, v)
 	}
 
-<<<<<<< HEAD
 	// Send the event and report the count.
 	rctx, r, err := a.outbound.Send(ctx, event)
 	rtctx := cloudevents.HTTPTransportContextFrom(rctx)
 	a.reporter.ReportEventCount(args, rtctx.StatusCode)
 	if err != nil {
-=======
-	// Send the event.
-	if _, r, err := a.outbound.Send(ctx, event); err != nil {
->>>>>>> f5fdff66
 		return err
 	} else if r != nil {
 		resp.RespondWith(200, r)
